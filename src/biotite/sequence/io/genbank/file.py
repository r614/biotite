--- conflicted
+++ resolved
@@ -358,106 +358,15 @@
         del self.lines[start : stop]
         del self._field_pos[index]
     
-<<<<<<< HEAD
-    def get_annotation(self, include_only=None, ignore=None):
-=======
     def __len__(self):
         return len(self._field_pos)
 
     def insert(self, index, name, content, subfields=None):
->>>>>>> 598d56e8
         """
         Insert a *GenBank* field at the given position.
         
         Parameters
         ----------
-<<<<<<< HEAD
-        include_only : iterable object of string, optional
-            List of names of feature keys, which should be included
-            in the annotation.
-            By default all features are included.
-        ignore: iterable object of string, optional
-            List of names of feature keys, which should not be included
-            in the annotation.
-            By default all features are included.
-        
-        Returns
-        ----------
-        annotation : Annotation
-            Sequence annotation from the file.
-        """
-        starts, stops = self._get_field_indices("FEATURES")
-        # Remove the first line,
-        # because it contains the "FEATURES" string itself.
-        start = starts[0] +1
-        stop = stops[0]
-        
-        feature_list = []
-        feature_key = None
-        feature_value = ""
-        for i in range(start, stop):
-            line = self.lines[i]
-            # Check if line contains feature key
-            if line[5] != " ":
-                if feature_key is not None:
-                    # Store old feature key and value
-                    feature_list.append((feature_key, feature_value))
-                # Track new key
-                feature_key = line[5:20].strip()
-                feature_value = ""
-            feature_value += line[21:] + " "
-        # Store last feature key and value (loop already exited)
-        feature_list.append((feature_key, feature_value))
-        
-        # Process only relevant features and put them into Annotation
-        annotation = Annotation()
-        regex = re.compile(r"""(".*?"|/.*?=)""")
-        for key, val in feature_list:
-            if (include_only is None or key     in include_only) and \
-               (ignore       is None or key not in ignore):
-                    qual_dict = {}
-                    qualifiers = [s.strip() for s in regex.split(val)]
-                    # Remove empty quals
-                    qualifiers = [s for s in qualifiers if s]
-                    # First string is location identifier
-                    loc_string = qualifiers.pop(0).strip()
-                    try:
-                        locs = _parse_locs(loc_string)
-                    except:
-                        raise InvalidFileError(
-                            f"'{loc_string}' is an invalid location identifier"
-                        )
-                    qual_key = None
-                    qual_val = None
-                    for qual in qualifiers:
-                        if qual[0] == "/":
-                            # Store previous qualifier pair
-                            if qual_key is not None:
-                                # In case of e.g. '/pseudo'
-                                # 'qual_val' is 'None'
-                                _set_qual(qual_dict, qual_key, qual_val)
-                                qual_key = None
-                                qual_val = None
-                            # Qualifier key
-                            # -> remove "/" and "="
-                            qual_key = qual[1:-1]
-                        else:
-                            # Qualifier value
-                            # -> remove potential quotes
-                            if qual[0] == '"':
-                                qual_val = qual[1:-1]
-                            else:
-                                qual_val = qual
-                    # Store final qualifier pair
-                    if qual_key is not None:
-                        _set_qual(qual_dict, qual_key, qual_val)
-                    annotation.add_feature(Feature(key, locs, qual_dict))
-        return annotation
-    
-    def get_sequence(self):
-        """
-        Get the sequence from the *ORIGIN* field.
-=======
         index : int
             The new field is inserted before the current field at this
             index.
@@ -474,7 +383,6 @@
         """
         index = self._translate_idx(index, length_exclusive=False)
         inserted_lines = self._to_lines(name, content, subfields)
->>>>>>> 598d56e8
         
         # Stop of previous field is start of new field
         if index == 0:
@@ -500,43 +408,12 @@
             (start, start+len(inserted_lines), name.upper())
         )
     
-<<<<<<< HEAD
-    def get_annotated_sequence(self, include_only=None, ignore=None):
-=======
     def append(self, name, content, subfields=None):
->>>>>>> 598d56e8
         """
         Create a new *GenBank* field at the end of the file.
         
         Parameters
         ----------
-<<<<<<< HEAD
-        include_only : iterable object of string, optional
-            List of names of feature keys, which should be included
-            in the annotation.
-            By default all features are included.
-        ignore: iterable object of string, optional
-            List of names of feature keys, which should not be included
-            in the annotation.
-            By default all features are included.
-        
-        Returns
-        ----------
-        annot_seq : AnnotatedSequence
-            The annotated sequence.
-        """
-        sequence = self.get_sequence()
-        annotation = self.get_annotation(include_only, ignore)
-        return AnnotatedSequence(annotation, sequence)
-    
-    def _get_seq_string(self):
-        starts, stops = self._get_field_indices("ORIGIN")
-        seq_str = "".join(self.lines[starts[0]+1 : stops[0]])
-        # Remove numbers, emtpy spaces and the '//' at end of file
-        regex = re.compile("[0-9]| |/")
-        seq_str = regex.sub("", seq_str)
-        return seq_str
-=======
         name : str
             The field name.
         content : list of str
@@ -547,7 +424,6 @@
             the respective subfield.
         """
         self.insert(len(self), name, content, subfields)
->>>>>>> 598d56e8
 
     
     def _find_field_indices(self):
