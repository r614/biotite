# This source code is part of the Biotite package and is distributed
# under the 3-Clause BSD License. Please see 'LICENSE.rst' for further
# information.

"""
This module provides utility functions for creating filters on atom
arrays and atom array stacks.
"""

__name__ = "biotite.structure"
__author__ = "Patrick Kunzmann"
__all__ = ["filter_solvent", "filter_monoatomic_ions", "filter_nucleotides",
           "filter_amino_acids", "filter_backbone", "filter_intersection",
           "filter_first_altloc", "filter_highest_occupancy_altloc"]

import numpy as np
from .atoms import Atom, AtomArray, AtomArrayStack
from .residues import get_residue_starts


_ext_aa_list = ["ALA","ARG","ASN","ASP","CYS","GLN","GLU","GLY","HIS","ILE",
                "LEU","LYS","MET","PHE","PRO","SER","THR","TRP","TYR","VAL",
                "MSE", "ASX", "GLX", "SEC", "UNK"]

_ext_nucleotide_list = ["DT", "T", "DA", "A", "DG", "G", "DC", "C", "DU", "U",
                        "H2U", "I", "JMH", "5MC", "4OC", "U8U", "4SU", "PSU",
                        "4AC"]

_solvent_list = ["HOH","SOL"]


def filter_monoatomic_ions(array):
    """
    Filter all atoms of an atom array, that are monoatomic ions
    (e.g. sodium or chloride ions).
    
    Parameters
    ----------
    array : AtomArray or AtomArrayStack
        The array to be filtered.
    
    Returns
    -------
    filter : ndarray, dtype=bool
        This array is `True` for all indices in `array`, where the atom
        is a monoatomic ion.
    """
    # Exclusively in monoatomic ions,
    # the element name is equal to the residue name
    return (array.res_name == array.element)


def filter_solvent(array):
    """
    Filter all atoms of one array that are part of the solvent.
    
    Parameters
    ----------
    array : AtomArray or AtomArrayStack
        The array to be filtered.
    
    Returns
    -------
    filter : ndarray, dtype=bool
        This array is `True` for all indices in `array`, where the atom
        belongs to the solvent.
    """
    return np.in1d(array.res_name, _solvent_list)


def filter_nucleotides(array):
    """
    Filter all atoms of one array that belong to nucleotides.
    
    Parameters
    ----------
    array : AtomArray or AtomArrayStack
        The array to be filtered.
    
    Returns
    -------
    filter : ndarray, dtype=bool
        This array is `True` for all indices in `array`, where the atom
        belongs to a nucleotide.
    """
    return (
        np.in1d(array.res_name, _ext_nucleotide_list) 
        & (array.res_id != -1)
    )


def filter_amino_acids(array):
    """
    Filter all atoms of one array that belong to amino acid residues.
    
    Parameters
    ----------
    array : AtomArray or AtomArrayStack
        The array to be filtered.
    
    Returns
    -------
    filter : ndarray, dtype=bool
        This array is `True` for all indices in `array`, where the atom
        belongs to an amino acid residue.
    """
    return ( np.in1d(array.res_name, _ext_aa_list) & (array.res_id != -1) )


def filter_backbone(array):
    """
    Filter all peptide backbone atoms of one array.
    
    This includes the "N", "CA" and "C" atoms of amino acids.
    
    Parameters
    ----------
    array : AtomArray or AtomArrayStack
        The array to be filtered.
    
    Returns
    -------
    filter : ndarray, dtype=bool
        This array is `True` for all indices in `array`, where the atom
        as an backbone atom.
    """
    return ( ((array.atom_name == "N") |
              (array.atom_name == "CA") |
              (array.atom_name == "C")) &
              filter_amino_acids(array) )

    
def filter_intersection(array, intersect):
    """
    Filter all atoms of one array that exist also in another array.
    
    An atom is defined as existent in the second array, if there is an
    atom in the second array that has the same annotation values in all
    categories that exists in both arrays.
    
    Parameters
    ----------
    array : AtomArray or AtomArrayStack
        The array to be filtered.
    intersect : AtomArray
        Atoms in `array` that also exists in `intersect` are filtered.
    
    Returns
    -------
    filter : ndarray, dtype=bool
        This array is `True` for all indices in `array`, where the atom
        exists also in `intersect`.
    
    Examples
    --------
    
    Creating an atom array from atoms:
    
    >>> array1 = AtomArray(length=5)
    >>> array1.chain_id = np.array(["A","B","C","D","E"])
    >>> array2 = AtomArray(length=3)
    >>> array2.chain_id = np.array(["D","B","C"])
    >>> array1 = array1[filter_intersection(array1, array2)]
    >>> print(array1.chain_id)
    ['B' 'C' 'D']
    
    """
    filter = np.full(array.array_length(), True, dtype=bool)
    intersect_categories = intersect.get_annotation_categories()
    # Check atom equality only for categories,
    # which exist in both arrays
    categories = [category for category in array.get_annotation_categories()
                  if category in intersect_categories]
    for i in range(array.array_length()):
        subfilter = np.full(intersect.array_length(), True, dtype=bool)
        for category in categories:
            subfilter &= (intersect.get_annotation(category)
                          == array.get_annotation(category)[i])
        filter[i] = subfilter.any()
    return filter


def filter_first_altloc(atoms, altloc_ids):
    """
    Filter all atoms, that have the first *altloc* ID appearing in a
    residue.
    
    Structure files (PDB, PDBx, MMTF) allow for duplicate atom records,
    in case a residue is found in multiple alternate locations
    (*altloc*).
    This function is used to remove such duplicate atoms by choosing a
    single *altloc ID* for an atom with other *altlocs* being removed.    
    
    Parameters
    ----------
    atoms : AtomArray, shape=(n,) or AtomArrayStack, shape=(m,n)
        The unfiltered structure to be filtered.
    altloc_ids : ndarray, shape=(n,), dtype='U1'
        An array containing the alternate location IDs for each
        atom in `atoms`.
        Can contain `'.'`, `'?'`, `' '`, `''` or a letter at each
        position.
    
    Returns
    -------
    filter : ndarray, dtype=bool
        For each residue, this array is True in the following cases:

            - The atom has no altloc ID (`'.'`, `'?'`, `' '`, `''`).
            - The atom has the same altloc ID (e.g. `'A'`, `'B'`, etc.)
              as the first atom in the residue that has an altloc ID.
    
    Notes
    -----
    The function will be rarely used by the end user, since this kind
    of filtering is usually automatically performed, when the structure
    is loaded from a file.
    The exception are structures that were read with `altloc` set to
    `True`.

    Examples
    --------

    >>> atoms = array([
    ...     Atom(coord=[1, 2, 3], res_id=1, atom_name="CA"),
    ...     Atom(coord=[4, 5, 6], res_id=1, atom_name="CB"),
    ...     Atom(coord=[6, 5, 4], res_id=1, atom_name="CB")
    ... ])
    >>> altloc_ids = np.array([".", "A", "B"])
    >>> filtered = atoms[filter_first_altloc(atoms, altloc_ids)]
    >>> print(filtered)
                1      CA               1.000    2.000    3.000
                1      CB               4.000    5.000    6.000
    """
    # Filter all atoms without altloc code
    altloc_filter = np.in1d(altloc_ids, [".", "?", " ", ""])
    
    # And filter all atoms for each residue with the first altloc ID
    residue_starts = get_residue_starts(atoms, add_exclusive_stop=True)
    for start, stop in zip(residue_starts[:-1], residue_starts[1:]):
        letter_altloc_ids = [l for l in altloc_ids[start:stop] if l.isalpha()]
        if len(letter_altloc_ids) > 0:
            first_id = letter_altloc_ids[0]
            altloc_filter[start:stop] |= (altloc_ids[start:stop] == first_id)
        else:
            # No altloc ID in this residue -> Nothing to do
            pass
    
    return altloc_filter


def filter_highest_occupancy_altloc(atoms, altloc_ids, occupancies):
    """
    For each residue, filter all atoms, that have the *altloc* ID
    with the highest occupancy for this residue.
    
    Structure files (PDB, PDBx, MMTF) allow for duplicate atom records,
    in case a residue is found in multiple alternate locations
    (*altloc*).
    This function is used to remove such duplicate atoms by choosing a
    single *altloc ID* for an atom with other *altlocs* being removed.    
    
    Parameters
    ----------
    atoms : AtomArray, shape=(n,) or AtomArrayStack, shape=(m,n)
        The unfiltered structure to be filtered.
    altloc_ids : ndarray, shape=(n,), dtype='U1'
        An array containing the alternate location IDs for each
        atom in `atoms`.
        Can contain `'.'`, `'?'`, `' '`, `''` or a letter at each
        position.
    occupancies : ndarray, shape=(n,), dtype=float
        An array containing the occupancy values for each atom in
        `atoms`.
    
    Returns
    -------
    filter : ndarray, dtype=bool
        For each residue, this array is True in the following cases:

            - The atom has no altloc ID
              (``'.'``, ``'?'``, ``' '``, ``''``).
            - The atom has the altloc ID (e.g. ``'A'``, ``'B'``, etc.),
              of which the corresponding occupancy values are highest
              for the **entire** residue.
    
    Notes
    -----
    The function will be rarely used by the end user, since this kind
    of filtering is usually automatically performed, when the structure
    is loaded from a file.
    The exception are structures that were read with ``altloc`` set to
    ``True``.

    Examples
    --------

    >>> atoms = array([
    ...     Atom(coord=[1, 2, 3], res_id=1, atom_name="CA"),
    ...     Atom(coord=[4, 5, 6], res_id=1, atom_name="CB"),
    ...     Atom(coord=[6, 5, 4], res_id=1, atom_name="CB")
    ... ])
    >>> altloc_ids = np.array([".", "A", "B"])
    >>> occupancies = np.array([1.0, 0.1, 0.9])
    >>> filtered = atoms[filter_highest_occupancy_altloc(
    ...     atoms, altloc_ids, occupancies
    ... )]
    >>> print(filtered)
                1      CA               1.000    2.000    3.000
                1      CB               6.000    5.000    4.000
    """
<<<<<<< HEAD
    return (
        np.in1d(array.res_name, _ext_nucleotide_list) 
        & (array.res_id != -1)
    )
=======
    # Filter all atoms without altloc code
    altloc_filter = np.in1d(altloc_ids, [".", "?", " ", ""])
    
    # And filter all atoms for each residue with the highest sum of
    # occupancies
    residue_starts = get_residue_starts(atoms, add_exclusive_stop=True)
    for start, stop in zip(residue_starts[:-1], residue_starts[1:]):
        occupancies_in_res = occupancies[start:stop]
        altloc_ids_in_res = altloc_ids[start:stop]
        
        letter_altloc_ids = [l for l in altloc_ids_in_res if l.isalpha()]
        
        if len(letter_altloc_ids) > 0:
            highest = -1.0
            highest_id = None
            for id in set(letter_altloc_ids):
                occupancy_sum = np.sum(
                    occupancies_in_res[altloc_ids_in_res == id]
                )
                if occupancy_sum > highest:
                    highest = occupancy_sum
                    highest_id = id
            altloc_filter[start:stop] |= (altloc_ids[start:stop] == highest_id)
        else:
            # No altloc ID in this residue -> Nothing to do
            pass
    
    return altloc_filter
>>>>>>> 4babcf54
<|MERGE_RESOLUTION|>--- conflicted
+++ resolved
@@ -309,12 +309,6 @@
                 1      CA               1.000    2.000    3.000
                 1      CB               6.000    5.000    4.000
     """
-<<<<<<< HEAD
-    return (
-        np.in1d(array.res_name, _ext_nucleotide_list) 
-        & (array.res_id != -1)
-    )
-=======
     # Filter all atoms without altloc code
     altloc_filter = np.in1d(altloc_ids, [".", "?", " ", ""])
     
@@ -342,5 +336,4 @@
             # No altloc ID in this residue -> Nothing to do
             pass
     
-    return altloc_filter
->>>>>>> 4babcf54
+    return altloc_filter