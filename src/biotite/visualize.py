# This source code is part of the Biotite package and is distributed
# under the 3-Clause BSD License. Please see 'LICENSE.rst' for further
# information.

__author__ = "Patrick Kunzmann"
__all__ = ["colors", "set_font_size_in_coord", "AdaptiveFancyArrow"]

import abc
from collections import OrderedDict
import numpy as np
from numpy.linalg import norm


def set_font_size_in_coord(text, width=None, height=None, mode="unlocked"):
    """
    Specifiy the font size of an existing `Text` object in coordinates
    of the object's reference coordiante system.

    Instead of having the font size fixed in 'pt', the size of the text
    scales to the specied width/height and adapts to changes in the
    plot's width/height.
    The scaling can be proportional or non-proportional, depending 
    the `mode`.

    Parameters
    ----------
    text : Text:
        The matplotlib `Text` to be scaled.
    width, height : float, optional
        The new width/height of `text` in its
        reference coordinate system.
        At least one value must be supplied.
    mode : {'proportional', 'unlocked', 'maximum', 'minimum'}, optional
        The scaling mode:

            - *proportional* - The width and height are scaled by the
              same extent.
              Either `width` or `height` must be set for this mode.
            - *unlocked* - The width and the height are scaled by
              different extents, changing the aspect ratio.
              Both `width` and `height` must be set for this mode.
            - *maximum* - The width and the height are scaled by
              the same extent, so that they are at maximum as large
              as the supplied `width`/`height`.
              Both `width` and `height` must be set for this mode.
            - *minimum* - The width and the height are scaled by
              the same extent, so that they are at minimum as large
              as the supplied `width`/`height`.
              Both `width` and `height` must be set for this mode.

    Notes
    -----
    This function us the `get_window_extent()` method of the `Text`
    object.
    According to experience, this function does not give the the exact
    visual boundaries of the text.
    Consequently, the scaled text might be slightly smaller or larger
    than the specified width/height..
    This behaviour is not equal for all initial font sizes (in 'pt'),
    the boundaries for an inital size of 1 'pt' seems to be most exact.
    """
    from matplotlib.transforms import Bbox
    from matplotlib.text import Text
    from matplotlib.patheffects import AbstractPathEffect

    class TextScaler(AbstractPathEffect):
        def __init__(self, text, width, height, mode):
            self._text = text
            self._mode = mode
            self._width = width
            self._height = height

        def draw_path(self, renderer, gc, tpath, affine, rgbFace=None):
            ax = self._text.axes
            renderer = ax.get_figure().canvas.get_renderer()
            bbox = text.get_window_extent(renderer=renderer)
            bbox = Bbox(ax.transData.inverted().transform(bbox))
            
            if self._mode == "proportional":
                if self._width is None:
                    # Proportional scaling based on height
                    scale_y = self._height / bbox.height
                    scale_x = scale_y
                elif self._height is None:
                    # Proportional scaling based on width
                    scale_x = self._width / bbox.width
                    scale_y = scale_x
            elif self._mode == "unlocked":
                scale_x = self._width / bbox.width
                scale_y = self._height / bbox.height
            elif self._mode == "minimum":
                scale_x = self._width / bbox.width
                scale_y = self._height / bbox.height
                scale = max(scale_x, scale_y)
                scale_x, scale_y = scale, scale
            elif self._mode == "maximum":
                scale_x = self._width / bbox.width
                scale_y = self._height / bbox.height
                scale = min(scale_x, scale_y)
                scale_x, scale_y = scale, scale

            affine = affine.identity().scale(scale_x, scale_y) + affine
            renderer.draw_path(gc, tpath, affine, rgbFace)
    
    if mode in ["unlocked", "minimum", "maximum"]:
        if width is None or height is None:
            raise TypeError(
                f"Width and height must be set in '{mode}' mode"
            )
    elif mode == "proportional":
        if  not (width  is None and height is not None) or \
            not (height is None and width  is not None):
                raise TypeError(
                    f"Either width or height must be set in '{mode}' mode"
                )
    else:
        raise ValueError(
                f"Unknown mode '{mode}'"
            )
    text.set_path_effects([TextScaler(text, width, height, mode)])

try:
    # Only create this class when matplotlib is installed
    from matplotlib.transforms import Bbox
    from matplotlib.patches import FancyArrow
    from matplotlib.patheffects import AbstractPathEffect

    class AdaptiveFancyArrow(FancyArrow):
<<<<<<< HEAD
        """
        A `FancyArrow` with fixed head shape.

        The length of the head is proportional to the width of the head
        in display coordinates.
        If the head length is longer than the length of the entire
        arrow, the head length is limited to the arrow length.

        Parameters
        ----------
        x,y  : float
            The arrow's start position.
        dx, dy : float
            The arrow's direction vector, inclduing the arrow head.
        tail_width, head_width : float
            The width of the arrow's tail and head in its reference
            coordinate system
        head_ratio : float, optional
            The length of the arrow head as faction of the arrow width
            (display coordinates).
        draw_head: bool, optional
            If false, the arrow has no head. The result is a rectangle.
        shape : str, optional
            The `shape` parameter in the constructor of `FancyArrow`.
        **kwargs
            Other parameters that are used in the constructor of
            `FancyArrow`.
        """
        
=======

>>>>>>> a00c08b9
        def __init__(self, x, y, dx, dy,
                     tail_width, head_width, head_ratio, draw_head=True,
                     shape="full", **kwargs):
            import matplotlib.pyplot as plt
            self._x = x
            self._y = y
            self._dx = dx
            self._dy = dy
            self._tail_width = tail_width
            self._head_width = head_width
            self._head_ratio = head_ratio
            self._draw_head = draw_head
            self._shape = shape
            self._kwargs = kwargs
            if not draw_head:
                head_width = tail_width
            super().__init__(
                x, y, dx, dy,
                width=tail_width, head_width=head_width,
                overhang=0, shape=shape,
                length_includes_head=True, **kwargs
            )
<<<<<<< HEAD
            self.set_path_effects(
                [_ArrowHeadCorrect(self, head_ratio, draw_head)]
            )
        
        # Override to replace docstring
        # Removes warning:
        # unknown document: /tutorials/intermediate/constrainedlayout_guide
        def get_in_layout(self):
            """
            """
            return super().get_in_layout()
        def set_in_layout(self, in_layout):
            """
            """
            return super().set_in_layout(in_layout)
    

    class _ArrowHeadCorrect(AbstractPathEffect):
        """
        Updates the arrow head length every time the arrow is rendered.
        """

        def __init__(self, arrow, head_ratio, draw_head):
            self._arrow = arrow
            self._head_ratio = head_ratio
            self._draw_head = draw_head
=======
>>>>>>> a00c08b9

        def draw(self, renderer):
            arrow_box = Bbox([(0,0), (0,self._head_width)])
            arrow_box_display = self.axes.transData.transform_bbox(arrow_box)
            head_length_display = np.abs(
                arrow_box_display.height * self._head_ratio
            )
            arrow_box_display.x1 = arrow_box_display.x0 + head_length_display
            # Transfrom back to data coordinates for plotting
            arrow_box = self.axes.transData.inverted().transform_bbox(
                arrow_box_display
            )
            head_length = arrow_box.width
            arrow_length = norm((self._dx, self._dy))
            if head_length > arrow_length:
                # If the head would be longer than the entire arrow,
                # only draw the arrow head with reduced length
                head_length = arrow_length
            if not self._draw_head:
                head_length = 0 

            # Renew the arrow's properties
            super().__init__(
                self._x, self._y, self._dx, self._dy,
                width=self._tail_width, head_width=self._head_width,
                overhang=0, shape=self._shape,
                head_length=head_length, length_includes_head=True,
                axes=self.axes, transform=self.get_transform(), **self._kwargs
            )
            self.set_clip_path(self.axes.patch)
            super().draw(renderer)


except ImportError:
    pass
    

# Biotite themed colors
colors = OrderedDict([
    ("brightorange" , "#ffb569ff"),
    ("lightorange"  , "#ff982dff"),
    ("orange"       , "#ff8405ff"),
    ("dimorange"    , "#dc7000ff"),
    ("darkorange"   , "#b45c00ff"),
    ("brightgreen"  , "#98e97fff"),
    ("lightgreen"   , "#6fe04cff"),
    ("green"        , "#52da2aff"),
    ("dimgreen"     , "#45bc20ff"),
    ("darkgreen"    , "#389a1aff"),
])<|MERGE_RESOLUTION|>--- conflicted
+++ resolved
@@ -126,7 +126,6 @@
     from matplotlib.patheffects import AbstractPathEffect
 
     class AdaptiveFancyArrow(FancyArrow):
-<<<<<<< HEAD
         """
         A `FancyArrow` with fixed head shape.
 
@@ -156,9 +155,6 @@
             `FancyArrow`.
         """
         
-=======
-
->>>>>>> a00c08b9
         def __init__(self, x, y, dx, dy,
                      tail_width, head_width, head_ratio, draw_head=True,
                      shape="full", **kwargs):
@@ -181,35 +177,6 @@
                 overhang=0, shape=shape,
                 length_includes_head=True, **kwargs
             )
-<<<<<<< HEAD
-            self.set_path_effects(
-                [_ArrowHeadCorrect(self, head_ratio, draw_head)]
-            )
-        
-        # Override to replace docstring
-        # Removes warning:
-        # unknown document: /tutorials/intermediate/constrainedlayout_guide
-        def get_in_layout(self):
-            """
-            """
-            return super().get_in_layout()
-        def set_in_layout(self, in_layout):
-            """
-            """
-            return super().set_in_layout(in_layout)
-    
-
-    class _ArrowHeadCorrect(AbstractPathEffect):
-        """
-        Updates the arrow head length every time the arrow is rendered.
-        """
-
-        def __init__(self, arrow, head_ratio, draw_head):
-            self._arrow = arrow
-            self._head_ratio = head_ratio
-            self._draw_head = draw_head
-=======
->>>>>>> a00c08b9
 
         def draw(self, renderer):
             arrow_box = Bbox([(0,0), (0,self._head_width)])
@@ -241,6 +208,18 @@
             )
             self.set_clip_path(self.axes.patch)
             super().draw(renderer)
+        
+        # Override to replace docstring
+        # Removes warning:
+        # unknown document: /tutorials/intermediate/constrainedlayout_guide
+        def get_in_layout(self):
+            """
+            """
+            return super().get_in_layout()
+        def set_in_layout(self, in_layout):
+            """
+            """
+            return super().set_in_layout(in_layout)
 
 
 except ImportError:
