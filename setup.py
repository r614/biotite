# Copyright 2017 Patrick Kunzmann.
# This source code is part of the Biotite package and is distributed under the
# 3-Clause BSD License. Please see 'LICENSE.rst' for further information.

from setuptools import setup, find_packages, Extension
from setuptools.command.test import test as TestCommand
import sys
import shlex
from os.path import join, abspath, dirname
from src.biotite import __version__

release = __version__

long_description = """
The Biotite package bundles popular tools in computational biology into an
unifying framework. It offers file I/O operations, analyses and manipulations
for biological sequence and structure data. Furthermore, the package provides
interfaces for popular biological databases and external software.

The internal structure and sequence representations are based on *NumPy*
`ndarrays`, taking the advantage of C-accelerated operations. Time consuming
operations that could not be vectorised are mostly implemented in *Cython* in
order to achieve C-accelerations in those places, too.

Additionally the package aims for simple usability and extensibility: The
objects representing structures and sequences can be indexed and scliced like
an `ndarray`. Even the actual internal `ndarrays` are easily accessible
allowing advanced users to implement their own algorithms upon the existing
types.
"""


if "sdist" in sys.argv:
    # Source distributions do not have extension modules
    # and therefore are using not C-accelerated functions
    # Simple 'install' command uses source distribution
    ext_modules = None
else:
    from Cython.Build import cythonize
    try:
        import numpy
        ext_modules = cythonize(
            [Extension("biotite.sequence.align.calign",
                ["src/biotite/sequence/align/calign.pyx"],
                include_dirs=[numpy.get_include()]
             ),
             Extension("biotite.structure.io.pdbx.cprocessloop",
                ["src/biotite/structure/io/pdbx/cprocessloop.pyx"]
             ),
             Extension("biotite.cextensions",
                ["src/biotite/cextensions.pyx"]
             )]
        )
    except ValueError:
        # In case of installing a source distribution,
        # the *.pyx files cannot be found
        ext_modules = None


class PyTestCommand(TestCommand):
    user_options = [('pytest-args=', 'a', "Arguments to pass to pytest")]

    def initialize_options(self):
        super().initialize_options()
        self.pytest_args = ''

    def run_tests(self):
        #import here, cause outside the eggs aren't loaded
        import pytest
        errno = pytest.main(shlex.split(self.pytest_args))
        sys.exit(errno)


setup(
    name="biotite",
    version = release,
    description = "A general framework for computational biology",
    long_description = long_description,
    author = "The Biotite contributors",
    url = "https://github.com/biotite-dev/biotite",
    license = "BSD 3-Clause",
    classifiers = (
        "Development Status :: 3 - Alpha",
        "Intended Audience :: Developers",
        "Intended Audience :: Science/Research",
        "License :: OSI Approved :: BSD License",
        "Natural Language :: English",
        "Operating System :: POSIX :: Linux",
        "Operating System :: MacOS",
        "Programming Language :: Python :: 3.4",
        "Programming Language :: Python :: 3.5",
        "Programming Language :: Python :: 3.6",
        "Programming Language :: Python :: Implementation :: CPython",
        "Topic :: Scientific/Engineering :: Bio-Informatics",
    ),
    
    zip_safe = False,
    packages = find_packages("src"),
    package_dir = {"" : "src"},
    
    ext_modules = ext_modules,
    
    # Including substitution matrix data
    package_data = {"biotite.sequence.align" : ["matrix_data/*.mat"],
                    "biotite.sequence" : ["codon_tables.txt"],},
    
    install_requires = ["requests",
                        "numpy",
<<<<<<< HEAD
                        "matplotlib",
                        "mmtf-python"],
    extras_require = {'trajectory':  ["mdtraj"]},
    python_requires = ">=3.6",
=======
                        "matplotlib"],
    python_requires = ">=3.4",
>>>>>>> e2fd66e2
    
    cmdclass = {"test": PyTestCommand},
    tests_require = ["pytest"],
    
    command_options = {
        'build_sphinx':
            {"source_dir" : ("setup.py", "./doc"),
             "build_dir"  : ("setup.py", "./doc/_build"),
             "release"    : ("setup.py", __version__)}
    }
)<|MERGE_RESOLUTION|>--- conflicted
+++ resolved
@@ -106,15 +106,9 @@
     
     install_requires = ["requests",
                         "numpy",
-<<<<<<< HEAD
                         "matplotlib",
                         "mmtf-python"],
-    extras_require = {'trajectory':  ["mdtraj"]},
-    python_requires = ">=3.6",
-=======
-                        "matplotlib"],
     python_requires = ">=3.4",
->>>>>>> e2fd66e2
     
     cmdclass = {"test": PyTestCommand},
     tests_require = ["pytest"],
